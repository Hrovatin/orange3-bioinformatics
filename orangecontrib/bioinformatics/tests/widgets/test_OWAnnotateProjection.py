--- conflicted
+++ resolved
@@ -253,12 +253,7 @@
     def test_outputs(self, timeout=TIMEOUT):
         self._restore_annotation_functions()
         self.send_signal(self.widget.Inputs.genes, self.genes)
-<<<<<<< HEAD
         super().test_outputs(timeout=test_timeout_setting)
-=======
-        super().test_outputs(timeout=timeout)
-        self._patch_annotation_functions()
->>>>>>> f2a83913
 
     def test_color_by_cluster(self):
         self._restore_annotation_functions()
